// Copyright 2019 Jason Ertel (github.com/jertel).
// Copyright 2020-2023 Security Onion Solutions LLC and/or licensed to Security Onion Solutions LLC under one
// or more contributor license agreements. Licensed under the Elastic License 2.0 as shown at
// https://securityonion.net/license; you may not use this file except in compliance with the
// Elastic License 2.0.

package elastic

import (
	"context"
	"errors"
	"fmt"
<<<<<<< HEAD
	"regexp"
	"sort"
	"strconv"
	"time"

=======
>>>>>>> 13e5eac9
	"github.com/apex/log"
	"github.com/security-onion-solutions/securityonion-soc/model"
	"github.com/security-onion-solutions/securityonion-soc/server"
	"github.com/security-onion-solutions/securityonion-soc/web"
<<<<<<< HEAD
=======
	"regexp"
	"sort"
	"strconv"
	"time"
>>>>>>> 13e5eac9
)

const AUDIT_DOC_ID = "audit_doc_id"
const SHORT_STRING_MAX = 100
const LONG_STRING_MAX = 1000000
const MAX_ARRAY_ELEMENTS = 50

type ElasticCasestore struct {
<<<<<<< HEAD
	server            *server.Server
	index             string
	auditIndex        string
	maxAssociations   int
	schemaPrefix      string
	commonObservables []string
	observables       Observables
=======
	server          *server.Server
	index           string
	auditIndex      string
	maxAssociations int
	schemaPrefix    string
>>>>>>> 13e5eac9
}

func NewElasticCasestore(srv *server.Server) *ElasticCasestore {
	return &ElasticCasestore{
<<<<<<< HEAD
		server:      srv,
		observables: NewObservables(),
	}
}

func (store *ElasticCasestore) Init(index string, auditIndex string, maxAssociations int, schemaPrefix string,
	commonObservables []string) error {
=======
		server: srv,
	}
}

func (store *ElasticCasestore) Init(index string, auditIndex string, maxAssociations int, schemaPrefix string) error {
>>>>>>> 13e5eac9
	store.index = index
	store.auditIndex = auditIndex
	store.maxAssociations = maxAssociations
	store.schemaPrefix = schemaPrefix
<<<<<<< HEAD
	store.commonObservables = commonObservables
=======
>>>>>>> 13e5eac9
	return nil
}

func (store *ElasticCasestore) validateId(id string, label string) error {
	var err error

	isValidId := regexp.MustCompile(`^[A-Za-z0-9-_]{5,50}$`).MatchString
	if !isValidId(id) {
<<<<<<< HEAD
		err = fmt.Errorf("invalid ID for %s", label)
=======
		err = errors.New(fmt.Sprintf("invalid ID for %s", label))
>>>>>>> 13e5eac9
	}
	return err
}

func (store *ElasticCasestore) validateString(str string, max int, label string) error {
	return store.validateStringRequired(str, 0, max, label)
}

func (store *ElasticCasestore) validateStringRequired(str string, min int, max int, label string) error {
	var err error
	length := len(str)
	if length > max {
		err = errors.New(fmt.Sprintf("%s is too long (%d/%d)", label, length, max))
	} else if length < min {
		err = errors.New(fmt.Sprintf("%s is too short (%d/%d)", label, length, min))
	}
	return err
}

func (store *ElasticCasestore) validateStringArray(array []string, maxLen int, maxElements int, label string) error {
	var err error
	length := len(array)
	if length > maxElements {
		err = errors.New(fmt.Sprintf("Field 'Tags' contains excessive elements (%d/%d)", length, maxElements))
	} else {
		for idx, tag := range array {
			err = store.validateString(tag, maxLen, fmt.Sprintf("tag[%d]", idx))
			if err != nil {
				break
			}
		}
	}
	return err
}

func (store *ElasticCasestore) validateCase(socCase *model.Case) error {
	var err error

	if err == nil && socCase.Id != "" {
		err = store.validateId(socCase.Id, "caseId")
	}
	if err == nil && socCase.UserId != "" {
		err = store.validateId(socCase.UserId, "userId")
	}
	if err == nil && socCase.AssigneeId != "" {
		err = store.validateId(socCase.AssigneeId, "assigneeId")
	}
	if err == nil && socCase.Priority < 0 {
		err = errors.New("Invalid priority")
	}
	if err == nil {
		socCase.Severity = convertSeverity(socCase.Severity)
		err = store.validateString(socCase.Severity, SHORT_STRING_MAX, "severity")
	}
	if err == nil && len(socCase.Kind) > 0 {
		err = errors.New("Field 'Kind' must not be specified")
	}
	if err == nil && len(socCase.Operation) > 0 {
		err = errors.New("Field 'Operation' must not be specified")
	}
	if err == nil {
		err = store.validateStringRequired(socCase.Title, 1, SHORT_STRING_MAX, "title")
	}
	if err == nil {
		err = store.validateString(socCase.Category, SHORT_STRING_MAX, "category")
	}
	if err == nil {
		err = store.validateStringRequired(socCase.Status, 1, SHORT_STRING_MAX, "status")
	}
	if err == nil {
		err = store.validateString(socCase.Template, SHORT_STRING_MAX, "template")
	}
	if err == nil {
		err = store.validateString(socCase.Tlp, SHORT_STRING_MAX, "tlp")
	}
	if err == nil {
		err = store.validateString(socCase.Pap, SHORT_STRING_MAX, "pap")
	}
	if err == nil {
		err = store.validateStringRequired(socCase.Description, 1, LONG_STRING_MAX, "description")
	}
	if err == nil {
		err = store.validateStringArray(socCase.Tags, SHORT_STRING_MAX, MAX_ARRAY_ELEMENTS, "tags")
	}
	return err
}

func (store *ElasticCasestore) validateRelatedEvent(event *model.RelatedEvent) error {
	var err error

	if err == nil && event.Id != "" {
		err = store.validateId(event.Id, "relatedEventId")
	}
	if err == nil && event.CaseId != "" {
		err = store.validateId(event.CaseId, "caseId")
	}
	if err == nil && event.UserId != "" {
		err = store.validateId(event.UserId, "userId")
	}
	if err == nil && len(event.Kind) > 0 {
		err = errors.New("Field 'Kind' must not be specified")
	}
	if err == nil && len(event.Operation) > 0 {
		err = errors.New("Field 'Operation' must not be specified")
	}
	if err == nil && len(event.Fields) == 0 {
		err = errors.New("Related event fields cannot not be empty")
	}
	return err
}

func (store *ElasticCasestore) validateComment(comment *model.Comment) error {
	var err error

	if err == nil && comment.Id != "" {
		err = store.validateId(comment.Id, "commentId")
	}
	if err == nil && comment.CaseId != "" {
		err = store.validateId(comment.CaseId, "caseId")
	}
	if err == nil && comment.UserId != "" {
		err = store.validateId(comment.UserId, "userId")
	}
	if err == nil && len(comment.Kind) > 0 {
		err = errors.New("Field 'Kind' must not be specified")
	}
	if err == nil && len(comment.Operation) > 0 {
		err = errors.New("Field 'Operation' must not be specified")
	}
	if err == nil {
		err = store.validateStringRequired(comment.Description, 1, LONG_STRING_MAX, "description")
	}
	return err
}

func (store *ElasticCasestore) validateArtifact(artifact *model.Artifact) error {
	var err error

	if err == nil && artifact.Id != "" {
		err = store.validateId(artifact.Id, "artifactId")
	}
	if err == nil && artifact.UserId != "" {
		err = store.validateId(artifact.UserId, "userId")
	}
	if err == nil && artifact.CaseId != "" {
		err = store.validateId(artifact.CaseId, "caseId")
	}
	if err == nil && artifact.StreamLen != 0 && artifact.ArtifactType != "file" {
		err = errors.New("Invalid streamLength")
	}
	if err == nil && len(artifact.Kind) > 0 {
		err = errors.New("Field 'Kind' must not be specified")
	}
	if err == nil && len(artifact.Operation) > 0 {
		err = errors.New("Field 'Operation' must not be specified")
	}
	if err == nil {
		err = store.validateStringRequired(artifact.Value, 1, LONG_STRING_MAX, "value")
	}
	if err == nil {
		err = store.validateId(artifact.GroupType, "groupType")
	}
	if err == nil && len(artifact.GroupId) > 0 {
		err = store.validateId(artifact.GroupId, "groupId")
	}
	if err == nil {
		err = store.validateStringRequired(artifact.ArtifactType, 1, SHORT_STRING_MAX, "artifactType")
	}
	if err == nil {
		err = store.validateString(artifact.Tlp, SHORT_STRING_MAX, "tlp")
	}
	if err == nil {
		err = store.validateString(artifact.MimeType, SHORT_STRING_MAX, "mimeType")
	}
	if err == nil {
		err = store.validateString(artifact.Description, LONG_STRING_MAX, "description")
	}
	if err == nil {
		err = store.validateStringArray(artifact.Tags, SHORT_STRING_MAX, MAX_ARRAY_ELEMENTS, "tags")
	}
	if err == nil {
		err = store.validateString(artifact.Md5, SHORT_STRING_MAX, "md5")
	}
	if err == nil {
		err = store.validateString(artifact.Sha1, SHORT_STRING_MAX, "sha1")
	}
	if err == nil {
		err = store.validateString(artifact.Sha256, SHORT_STRING_MAX, "sha256")
	}
	return err
}

func (store *ElasticCasestore) validateArtifactStream(artifactstream *model.ArtifactStream) error {
	var err error

	if err == nil && artifactstream.Id != "" {
		err = store.validateId(artifactstream.Id, "artifactStreamId")
	}
	if err == nil && artifactstream.UserId != "" {
		err = store.validateId(artifactstream.UserId, "userId")
	}
	if err == nil && len(artifactstream.Content) == 0 {
		err = errors.New("Missing stream content")
	}
	if err == nil && len(artifactstream.Kind) > 0 {
		err = errors.New("Field 'Kind' must not be specified")
	}
	if err == nil && len(artifactstream.Operation) > 0 {
		err = errors.New("Field 'Operation' must not be specified")
	}
	return err
}

func (store *ElasticCasestore) prepareForSave(ctx context.Context, obj *model.Auditable) string {
	obj.UserId = ctx.Value(web.ContextKeyRequestorId).(string)

	// Don't waste space by saving the these values which are already part of ES documents
	id := obj.Id
	obj.Id = ""
	obj.UpdateTime = nil

	return id
}

func (store *ElasticCasestore) save(ctx context.Context, obj interface{}, kind string, id string) (*model.EventIndexResults, error) {
	var results *model.EventIndexResults
	var err error

	if err = store.server.CheckAuthorized(ctx, "write", "cases"); err == nil {
		document := convertObjectToDocumentMap(kind, obj, store.schemaPrefix)
		document[store.schemaPrefix+"kind"] = kind
		results, err = store.server.Eventstore.Index(ctx, store.index, document, id)
		if err == nil {
			document[store.schemaPrefix+AUDIT_DOC_ID] = results.DocumentId
			if id == "" {
				document[store.schemaPrefix+"operation"] = "create"
			} else {
				document[store.schemaPrefix+"operation"] = "update"
			}
			_, err = store.server.Eventstore.Index(ctx, store.auditIndex, document, "")
			if err != nil {
				log.WithFields(log.Fields{
					"documentId": results.DocumentId,
					"kind":       kind,
				}).WithError(err).Error("Object indexed successfully however audit record failed to index")
			}
		}
	}

	return results, err
}

func (store *ElasticCasestore) delete(ctx context.Context, obj interface{}, kind string, id string) error {
	var err error

	if err = store.server.CheckAuthorized(ctx, "write", "cases"); err == nil {
		err = store.server.Eventstore.Delete(ctx, store.index, id)
		if err == nil {
			document := convertObjectToDocumentMap(kind, obj, store.schemaPrefix)
			document[store.schemaPrefix+AUDIT_DOC_ID] = id
			document[store.schemaPrefix+"kind"] = kind
			document[store.schemaPrefix+"operation"] = "delete"
			_, err = store.server.Eventstore.Index(ctx, store.auditIndex, document, "")
			if err != nil {
				log.WithFields(log.Fields{
					"documentId": id,
					"kind":       kind,
				}).WithError(err).Error("Object deleted successfully however audit record failed to index")
			}
		}
	}

	return err
}

func (store *ElasticCasestore) get(ctx context.Context, id string, kind string) (interface{}, error) {
	query := fmt.Sprintf(`_index:"%s" AND %skind:"%s" AND _id:"%s"`, store.index, store.schemaPrefix, kind, id)
	objects, err := store.getAll(ctx, query, 1)
	if err == nil {
		if len(objects) > 0 {
			return objects[0], err
		}
		err = errors.New("Object not found")
	}
	return nil, err
}

func (store *ElasticCasestore) getAll(ctx context.Context, query string, max int) ([]interface{}, error) {
	var err error
	var objects []interface{}

	if err = store.server.CheckAuthorized(ctx, "read", "cases"); err == nil {
		criteria := model.NewEventSearchCriteria()
		format := "2006-01-02 3:04:05 PM"
		var zeroTime time.Time
		zeroTimeStr := zeroTime.Format(format)
		now := time.Now()
		endTime := now.Format(format)
		zone := now.Location().String()
		err = criteria.Populate(query,
			zeroTimeStr+" - "+endTime, // timeframe range
			format,                    // timeframe format
			zone,                      // timezone
			"0",                       // no metrics
			strconv.Itoa(max))

		if err == nil {
			var results *model.EventSearchResults
			results, err = store.server.Eventstore.Search(ctx, criteria)
			if err == nil {
				for _, event := range results.Events {
					var obj interface{}
					obj, err = convertElasticEventToObject(event, store.schemaPrefix)
					if err == nil {
						objects = append(objects, obj)
					} else {
						log.WithField("event", event).WithError(err).Error("Unable to convert case object")
					}
				}
			}
		}
	}

	return objects, err
}

func (store *ElasticCasestore) Create(ctx context.Context, socCase *model.Case) (*model.Case, error) {
	var err error

	socCase.Status = model.CASE_STATUS_NEW
	err = store.validateCase(socCase)
	if err == nil {
		if socCase.Id != "" {
			err = errors.New("Unexpected ID found in new case")
		} else {
			socCase = store.applyTemplate(ctx, socCase)
			now := time.Now()
			socCase.CreateTime = &now
			var results *model.EventIndexResults
			results, err = store.save(ctx, socCase, "case", store.prepareForSave(ctx, &socCase.Auditable))
			if err == nil {
				// Read object back to get new modify date, etc
				socCase, err = store.GetCase(ctx, results.DocumentId)
			}
		}
	}
	return socCase, err
}

func (store *ElasticCasestore) Update(ctx context.Context, socCase *model.Case) (*model.Case, error) {
	var err error

	err = store.validateCase(socCase)
	if err == nil {
		if socCase.Id == "" {
			err = errors.New("Missing case ID")
		} else {
			var oldCase *model.Case
			oldCase, err = store.GetCase(ctx, socCase.Id)
			if err == nil {
				// Preserve read-only fields
				socCase.CreateTime = oldCase.CreateTime
				socCase.CompleteTime = oldCase.CompleteTime
				socCase.StartTime = oldCase.StartTime
				socCase.ProcessWorkflowForStatus(oldCase)
				var results *model.EventIndexResults
				results, err = store.save(ctx, socCase, "case", store.prepareForSave(ctx, &socCase.Auditable))
				if err == nil {
					// Read object back to get new modify date, etc
					socCase, err = store.GetCase(ctx, results.DocumentId)
				}
			}
		}
	}
	return socCase, err
}

func (store *ElasticCasestore) GetCase(ctx context.Context, id string) (*model.Case, error) {
	var err error
	var socCase *model.Case

	err = store.validateId(id, "caseId")
	if err == nil {
		var obj interface{}
		obj, err = store.get(ctx, id, "case")
		if err == nil {
			socCase = obj.(*model.Case)
		}
	}
	return socCase, err
}

func (store *ElasticCasestore) GetCaseHistory(ctx context.Context, caseId string) ([]interface{}, error) {
	var err error
	var history []interface{}

	err = store.validateId(caseId, "caseId")
	if err == nil {
		query := fmt.Sprintf(`_index:"%s" AND (%s%s:"%s" OR %scomment.caseId:"%s" OR %srelated.caseId:"%s" OR %sartifact.caseId:"%s") | sortby @timestamp^`,
			store.auditIndex, store.schemaPrefix, AUDIT_DOC_ID, caseId, store.schemaPrefix, caseId, store.schemaPrefix, caseId, store.schemaPrefix, caseId)
		history, err = store.getAll(ctx, query, store.maxAssociations)
	}
	return history, err
}

func (store *ElasticCasestore) CreateRelatedEvent(ctx context.Context, event *model.RelatedEvent) (*model.RelatedEvent, error) {
	var err error

	err = store.validateRelatedEvent(event)
	if err == nil {
		if event.Id != "" {
			return nil, errors.New("Unexpected ID found in new related event")
		} else if event.CaseId == "" {
			return nil, errors.New("Missing Case ID in new related event")
		} else {
			_, err = store.GetCase(ctx, event.CaseId)
			if err == nil {
				var newId string
				if value, ok := event.Fields["soc_id"]; ok {
					newId = value.(string)
					var existingEvents []*model.RelatedEvent
					existingEvents, err = store.GetRelatedEvents(ctx, event.CaseId)
					for _, existingEvent := range existingEvents {
						if value, ok := existingEvent.Fields["soc_id"]; ok {
							existingId := value.(string)
							if existingId == newId {
								err = errors.New("ERROR_CASE_EVENT_ALREADY_ATTACHED")
								break
							}
						}
					}
				}
				if err == nil {
					var results *model.EventIndexResults
					results, err = store.save(ctx, event, "related", store.prepareForSave(ctx, &event.Auditable))
					if err == nil {
						// Read object back to get new modify date, etc
						event, err = store.GetRelatedEvent(ctx, results.DocumentId)
<<<<<<< HEAD
						if err == nil {
							if err = store.ExtractCommonObservables(ctx, event); err != nil {
								return nil, fmt.Errorf("error extracting common observables: %w", err)
							}
						}
=======
>>>>>>> 13e5eac9
					}
				}
			}
		}
	}

	return event, err
}

func (store *ElasticCasestore) GetRelatedEvent(ctx context.Context, id string) (*model.RelatedEvent, error) {
	var err error
	var event *model.RelatedEvent

	err = store.validateId(id, "relatedEventId")
	if err == nil {
		var obj interface{}
		obj, err = store.get(ctx, id, "related")
		if err == nil {
			event = obj.(*model.RelatedEvent)
		}
	}
	return event, err
}

func (store *ElasticCasestore) GetRelatedEvents(ctx context.Context, caseId string) ([]*model.RelatedEvent, error) {
	var err error
	var events []*model.RelatedEvent

	err = store.validateId(caseId, "caseId")
	if err == nil {
		events = make([]*model.RelatedEvent, 0)
		// JBE 10/20/2022: Remove sortby due to issue with Elastic 8.4 causing incompatible sort field types
		//  | sortby %srelated.fields.timestamp^
		query := fmt.Sprintf(`_index:"%s" AND %skind:"related" AND %srelated.caseId:"%s"`, store.index, store.schemaPrefix, store.schemaPrefix, caseId)
		var objects []interface{}
		objects, err = store.getAll(ctx, query, store.maxAssociations)
		if err == nil {
			for _, obj := range objects {
				events = append(events, obj.(*model.RelatedEvent))
			}

			// JBE 10/20/2022: Manually sort the related events by the timestamp field, in ascending order. This can remain
			// in place even if the above ES issue is resolved.
			sort.Slice(events, func(a, b int) bool {
				if ts_a, ts_a_exists := events[a].Fields["timestamp"]; ts_a_exists {
					if ts_a_typed, ts_a_correct_type := ts_a.(time.Time); ts_a_correct_type {
						if ts_b, ts_b_exists := events[b].Fields["timestamp"]; ts_b_exists {
							if ts_b_typed, ts_b_correct_type := ts_b.(time.Time); ts_b_correct_type {
								return ts_a_typed.Before(ts_b_typed)
							}
						}
					}
				}
				return false
			})
		}
	}
	return events, err
}

func (store *ElasticCasestore) DeleteRelatedEvent(ctx context.Context, id string) error {
	var err error

	var event *model.RelatedEvent
	err = store.validateId(id, "relatedEventId")
	if err == nil {
		event, err = store.GetRelatedEvent(ctx, id)
		if err == nil {
			err = store.delete(ctx, event, "related", store.prepareForSave(ctx, &event.Auditable))
		}
	}

	return err
}

func (store *ElasticCasestore) CreateComment(ctx context.Context, comment *model.Comment) (*model.Comment, error) {
	var err error

	err = store.validateComment(comment)
	if err == nil {
		if comment.Id != "" {
			return nil, errors.New("Unexpected ID found in new comment")
		} else if comment.CaseId == "" {
			return nil, errors.New("Missing Case ID in new comment")
		} else {
			_, err = store.GetCase(ctx, comment.CaseId)
			if err == nil {
				now := time.Now()
				comment.CreateTime = &now
				var results *model.EventIndexResults
				results, err = store.save(ctx, comment, "comment", store.prepareForSave(ctx, &comment.Auditable))
				if err == nil {
					// Read object back to get new modify date, etc
					comment, err = store.GetComment(ctx, results.DocumentId)
				}
			}
		}
	}
	return comment, err
}

func (store *ElasticCasestore) GetComment(ctx context.Context, id string) (*model.Comment, error) {
	var err error
	var comment *model.Comment

	err = store.validateId(id, "commentId")
	if err == nil {
		var obj interface{}
		obj, err = store.get(ctx, id, "comment")
		if err == nil {
			comment = obj.(*model.Comment)
		}
	}
	return comment, err
}

func (store *ElasticCasestore) GetComments(ctx context.Context, caseId string) ([]*model.Comment, error) {
	var err error
	var comments []*model.Comment

	err = store.validateId(caseId, "caseId")
	if err == nil {
		comments = make([]*model.Comment, 0)
		query := fmt.Sprintf(`_index:"%s" AND %skind:"comment" AND %scomment.caseId:"%s" | sortby %scomment.createTime^`, store.index, store.schemaPrefix, store.schemaPrefix, caseId, store.schemaPrefix)
		var objects []interface{}
		objects, err = store.getAll(ctx, query, store.maxAssociations)
		if err == nil {
			for _, obj := range objects {
				comments = append(comments, obj.(*model.Comment))
			}
		}
	}
	return comments, err
}

func (store *ElasticCasestore) UpdateComment(ctx context.Context, comment *model.Comment) (*model.Comment, error) {
	var err error

	err = store.validateComment(comment)
	if err == nil {
		if comment.Id == "" {
			err = errors.New("Missing comment ID")
		} else {
			var old *model.Comment
			old, err = store.GetComment(ctx, comment.Id)
			if err == nil {
				// Preserve read-only fields
				comment.CreateTime = old.CreateTime
				var results *model.EventIndexResults
				results, err = store.save(ctx, comment, "comment", store.prepareForSave(ctx, &comment.Auditable))
				if err == nil {
					// Read object back to get new modify date, etc
					comment, err = store.GetComment(ctx, results.DocumentId)
				}
			}
		}
	}
	return comment, err
}

func (store *ElasticCasestore) DeleteComment(ctx context.Context, id string) error {
	var err error

	var comment *model.Comment
	comment, err = store.GetComment(ctx, id)
	if err == nil {
		err = store.delete(ctx, comment, "comment", store.prepareForSave(ctx, &comment.Auditable))
	}

	return err
}

func (store *ElasticCasestore) CreateArtifact(ctx context.Context, artifact *model.Artifact) (*model.Artifact, error) {
	var err error

	err = store.validateArtifact(artifact)
	if err == nil {
		if artifact.Id != "" {
			return nil, errors.New("Unexpected ID found in new artifact")
		} else if artifact.CaseId == "" {
			return nil, errors.New("Missing Case ID in new artifact")
		} else if artifact.GroupType == "" {
			return nil, errors.New("Missing GroupType in new artifact")
		} else {
			_, err = store.GetCase(ctx, artifact.CaseId)
			if err == nil {
				now := time.Now()
				artifact.CreateTime = &now
				var results *model.EventIndexResults
				results, err = store.save(ctx, artifact, "artifact", store.prepareForSave(ctx, &artifact.Auditable))
				if err == nil {
					// Read object back to get new modify date, etc
					artifact, err = store.GetArtifact(ctx, results.DocumentId)
				}
			}
		}
	}
	return artifact, err
}

func (store *ElasticCasestore) GetArtifact(ctx context.Context, id string) (*model.Artifact, error) {
	var err error
	var artifact *model.Artifact

	err = store.validateId(id, "artifactId")
	if err == nil {
		var obj interface{}
		obj, err = store.get(ctx, id, "artifact")
		if err == nil {
			artifact = obj.(*model.Artifact)
		}
	}
	return artifact, err
}

func (store *ElasticCasestore) GetArtifacts(ctx context.Context, caseId string, groupType string, groupId string) ([]*model.Artifact, error) {
	var err error
	var artifacts []*model.Artifact

	err = store.validateId(caseId, "caseId")
	if err == nil {
		err = store.validateId(groupType, "groupType") // It's not technically an ID but the possible values confirm to an ID, so let's validate it as an ID.
		if err == nil {
			if len(groupId) > 0 {
				// groupId is optional, since some group won't have multiple groups per case.
				err = store.validateId(groupId, "groupId")
			}
			if err == nil {
				artifacts = make([]*model.Artifact, 0)
				var groupIdTerm string
				if len(groupId) > 0 {
					groupIdTerm = fmt.Sprintf(`AND %sartifact.groupId:"%s" `, store.schemaPrefix, groupId)
				}
				query := fmt.Sprintf(`_index:"%s" AND %skind:"artifact" AND %sartifact.caseId:"%s" AND %sartifact.groupType:"%s" %s| sortby %sartifact.createTime^`,
					store.index, store.schemaPrefix, store.schemaPrefix, caseId, store.schemaPrefix, groupType, groupIdTerm, store.schemaPrefix)
				var objects []interface{}
				objects, err = store.getAll(ctx, query, store.maxAssociations)
				if err == nil {
					for _, obj := range objects {
						artifacts = append(artifacts, obj.(*model.Artifact))
					}
				}
			}
		}
	}
	return artifacts, err
}

func (store *ElasticCasestore) UpdateArtifact(ctx context.Context, artifact *model.Artifact) (*model.Artifact, error) {
	var err error

	err = store.validateArtifact(artifact)
	if err == nil {
		if artifact.Id == "" {
			err = errors.New("Missing artifact ID")
		} else {
			var old *model.Artifact
			old, err = store.GetArtifact(ctx, artifact.Id)
			if err == nil {
				// Preserve read-only fields
				artifact.CreateTime = old.CreateTime
				artifact.ArtifactType = old.ArtifactType
				artifact.Value = old.Value
				artifact.GroupType = old.GroupType
				artifact.GroupId = old.GroupId
				artifact.StreamLen = old.StreamLen
				artifact.MimeType = old.MimeType
				artifact.StreamId = old.StreamId
				artifact.Md5 = old.Md5
				artifact.Sha1 = old.Sha1
				artifact.Sha256 = old.Sha256
				var results *model.EventIndexResults
				results, err = store.save(ctx, artifact, "artifact", store.prepareForSave(ctx, &artifact.Auditable))
				if err == nil {
					// Read object back to get new modify date, etc
					artifact, err = store.GetArtifact(ctx, results.DocumentId)
				}
			}
		}
	}
	return artifact, err
}

func (store *ElasticCasestore) DeleteArtifact(ctx context.Context, id string) error {
	artifact, err := store.GetArtifact(ctx, id)
	if err == nil {
		if len(artifact.StreamId) > 0 {
			err = store.DeleteArtifactStream(ctx, artifact.StreamId)
			if err != nil {
				log.WithError(err).WithFields(log.Fields{
					"artifactStreamId": artifact.StreamId,
					"artifactId":       artifact.Id,
				}).Error("Unable to delete artifact stream; proceeding with artifact deletion anyway")
			}
		}

		// Delete analyzer results
		if store.server.Datastore != nil {
			idPair := make(map[string]interface{})
			idPair["id"] = id
			params := make(map[string]interface{})
			params["artifact"] = idPair
			jobs := store.server.Datastore.GetJobs(ctx, "analyze", params)
			for _, job := range jobs {
				job, err := store.server.Datastore.DeleteJob(ctx, job.Id)
				if err != nil {
					log.WithError(err).WithFields(log.Fields{
						"artifactId": artifact.Id,
						"jobId":      job.Id,
					}).Error("Unable to delete analyze job; continuing")
				}
			}
		}

		err = store.delete(ctx, artifact, "artifact", store.prepareForSave(ctx, &artifact.Auditable))
	}

	return err
}

func (store *ElasticCasestore) CreateArtifactStream(ctx context.Context, artifactstream *model.ArtifactStream) (string, error) {
	var id string
	err := store.validateArtifactStream(artifactstream)
	if err == nil {
		if artifactstream.Id != "" {
			return "", errors.New("Unexpected ID found in new artifactstream")
		} else {
			now := time.Now()
			artifactstream.CreateTime = &now
			var results *model.EventIndexResults
			results, err = store.save(ctx, artifactstream, "artifactstream", store.prepareForSave(ctx, &artifactstream.Auditable))
			if err == nil {
				id = results.DocumentId
			}
		}
	}
	return id, err
}

func (store *ElasticCasestore) GetArtifactStream(ctx context.Context, id string) (*model.ArtifactStream, error) {
	var err error
	var artifactstream *model.ArtifactStream

	err = store.validateId(id, "artifactStreamId")
	if err == nil {
		var obj interface{}
		obj, err = store.get(ctx, id, "artifactstream")
		if err == nil {
			artifactstream = obj.(*model.ArtifactStream)
		}
	}
	return artifactstream, err
}

func (store *ElasticCasestore) DeleteArtifactStream(ctx context.Context, id string) error {
	artifactstream, err := store.GetArtifactStream(ctx, id)
	if err == nil {
		err = store.delete(ctx, artifactstream, "artifactstream", store.prepareForSave(ctx, &artifactstream.Auditable))
	}

	return err
<<<<<<< HEAD
}

func (store *ElasticCasestore) ExtractCommonObservables(ctx context.Context, event *model.RelatedEvent) error {
	for key, value := range event.Fields {
		for _, obs := range store.commonObservables {
			if key == obs {
				artifact := model.NewArtifact()
				artifact.CaseId = event.CaseId
				artifact.Value = fmt.Sprintf("%v", value)
				artifact.ArtifactType = string(store.observables.GetType(artifact.Value))
				artifact.GroupType = "evidence"
				_, err := store.CreateArtifact(ctx, artifact)
				if err != nil {
					// TODO: log warning and continue?
					return err
				}
			}
		}
	}
	return nil
=======
>>>>>>> 13e5eac9
}<|MERGE_RESOLUTION|>--- conflicted
+++ resolved
@@ -10,25 +10,14 @@
 	"context"
 	"errors"
 	"fmt"
-<<<<<<< HEAD
+	"github.com/apex/log"
+	"github.com/security-onion-solutions/securityonion-soc/model"
+	"github.com/security-onion-solutions/securityonion-soc/server"
+	"github.com/security-onion-solutions/securityonion-soc/web"
 	"regexp"
 	"sort"
 	"strconv"
 	"time"
-
-=======
->>>>>>> 13e5eac9
-	"github.com/apex/log"
-	"github.com/security-onion-solutions/securityonion-soc/model"
-	"github.com/security-onion-solutions/securityonion-soc/server"
-	"github.com/security-onion-solutions/securityonion-soc/web"
-<<<<<<< HEAD
-=======
-	"regexp"
-	"sort"
-	"strconv"
-	"time"
->>>>>>> 13e5eac9
 )
 
 const AUDIT_DOC_ID = "audit_doc_id"
@@ -37,7 +26,6 @@
 const MAX_ARRAY_ELEMENTS = 50
 
 type ElasticCasestore struct {
-<<<<<<< HEAD
 	server            *server.Server
 	index             string
 	auditIndex        string
@@ -45,18 +33,15 @@
 	schemaPrefix      string
 	commonObservables []string
 	observables       Observables
-=======
 	server          *server.Server
 	index           string
 	auditIndex      string
 	maxAssociations int
 	schemaPrefix    string
->>>>>>> 13e5eac9
 }
 
 func NewElasticCasestore(srv *server.Server) *ElasticCasestore {
 	return &ElasticCasestore{
-<<<<<<< HEAD
 		server:      srv,
 		observables: NewObservables(),
 	}
@@ -64,21 +49,16 @@
 
 func (store *ElasticCasestore) Init(index string, auditIndex string, maxAssociations int, schemaPrefix string,
 	commonObservables []string) error {
-=======
 		server: srv,
 	}
 }
 
 func (store *ElasticCasestore) Init(index string, auditIndex string, maxAssociations int, schemaPrefix string) error {
->>>>>>> 13e5eac9
 	store.index = index
 	store.auditIndex = auditIndex
 	store.maxAssociations = maxAssociations
 	store.schemaPrefix = schemaPrefix
-<<<<<<< HEAD
 	store.commonObservables = commonObservables
-=======
->>>>>>> 13e5eac9
 	return nil
 }
 
@@ -87,11 +67,7 @@
 
 	isValidId := regexp.MustCompile(`^[A-Za-z0-9-_]{5,50}$`).MatchString
 	if !isValidId(id) {
-<<<<<<< HEAD
 		err = fmt.Errorf("invalid ID for %s", label)
-=======
-		err = errors.New(fmt.Sprintf("invalid ID for %s", label))
->>>>>>> 13e5eac9
 	}
 	return err
 }
@@ -530,14 +506,11 @@
 					if err == nil {
 						// Read object back to get new modify date, etc
 						event, err = store.GetRelatedEvent(ctx, results.DocumentId)
-<<<<<<< HEAD
 						if err == nil {
 							if err = store.ExtractCommonObservables(ctx, event); err != nil {
 								return nil, fmt.Errorf("error extracting common observables: %w", err)
 							}
 						}
-=======
->>>>>>> 13e5eac9
 					}
 				}
 			}
@@ -899,7 +872,6 @@
 	}
 
 	return err
-<<<<<<< HEAD
 }
 
 func (store *ElasticCasestore) ExtractCommonObservables(ctx context.Context, event *model.RelatedEvent) error {
@@ -919,7 +891,4 @@
 			}
 		}
 	}
-	return nil
-=======
->>>>>>> 13e5eac9
 }