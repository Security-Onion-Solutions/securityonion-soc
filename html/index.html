--- conflicted
+++ resolved
@@ -1359,14 +1359,10 @@
                         </div>
                         <div v-if="newOverride" class="d-flex justify-end text-body-2 mt-2">
                           <div class="d-inline-flex">
-<<<<<<< HEAD
-                            <v-btn id="detection-create-cancel" text small color="primary" class="align-self-end" @click="newOverride = null" data-aid="detection_new_override_cancel">
-=======
-                            <a :href="$root.parameters.docsUrl" target="_blank">
+                            <a :href="$root.parameters.docsUrl" target="_blank" data-aid="detection_override_help">
                               <v-icon :title="i18n.overrideDocumentationHelp" class="override-help">fa-regular fa-circle-question</v-icon>
                             </a>
-                            <v-btn id="detection-create-cancel" text small color="primary" class="align-self-end" @click="newOverride = null">
->>>>>>> 82984296
+                            <v-btn id="detection-create-cancel" text small color="primary" class="align-self-end" @click="newOverride = null" data-aid="detection_new_override_cancel">
                               {{ i18n.cancel }}
                             </v-btn>
                             <v-btn v-if="newOverride.type" id="detection-create-create" text small color="primary" class="align-self-end" @click="addNewOverride()" data-aid="detection_new_override_save">
@@ -1413,17 +1409,8 @@
                             <div class="font-weight-bold mt-4">
                               {{i18n.enabled}}:
                             </div>
-<<<<<<< HEAD
-                            <span data-aid="detection_override_enabled_toggle">
-                              <span id="override-enabled" v-if="!isOverrideEdit('override-enabled')" @click="startOverrideEdit('override-enabled', item, 'isEnabled')">
-                                {{item.isEnabled}}
-                              </span>
-                              <v-checkbox v-else id="override-enabled-edit" ref="override-enabled" hide-details="auto" outlined v-model="item.isEnabled"
-                                persistent-hint :hint="i18n.enabled" v-on:change="stopOverrideEdit(true)"></v-checkbox>
-=======
-                            <span id="override-enabled" v-if="!isOverrideEdit('override-enabled')">
+                            <span id="override-enabled" v-if="!isOverrideEdit('override-enabled')" data-aid="detection_override_enabled_display">
                               {{item.isEnabled}}
->>>>>>> 82984296
                             </span>
                           </div>
                           <!-- regex -->
@@ -1449,11 +1436,7 @@
                               persistent-hint :hint="i18n.value" v-on:keyup.enter="stopOverrideEdit(true)" v-on:keyup.esc="stopOverrideEdit(false)" data-aid="detection_override_value_input"></v-text-field>
                           </div>
                           <!-- type (threshold) -->
-<<<<<<< HEAD
-                          <div v-if="item.type === 'threshold'" data-aid="detection_override_threshold_type_select">
-=======
-                          <div v-if="item.type === 'threshold'" @click="startOverrideEdit('override-threshold-type', item, 'thresholdType')" :class="{ clicktoedit: !isOverrideEdit('override-threshold-type') }">
->>>>>>> 82984296
+                          <div v-if="item.type === 'threshold'" @click="startOverrideEdit('override-threshold-type', item, 'thresholdType')" :class="{ clicktoedit: !isOverrideEdit('override-threshold-type') }" data-aid="detection_override_threshold_type_select">
                             <div class="font-weight-bold mt-4">
                               Type:
                             </div>
@@ -1463,11 +1446,7 @@
                             <v-select v-else id="override-threshold-type-edit" ref="override-threshold-type" v-model="item.thresholdType" :items="thresholdTypes" :rules="[rules.required]" persistent-hint :hint="i18n.type" @change="stopOverrideEdit(true)"></v-select>
                           </div>
                           <!-- track -->
-<<<<<<< HEAD
-                          <div v-if="['suppress', 'threshold'].includes(item.type)" data-aid="detection_override_threshold_track_select">
-=======
-                          <div v-if="['suppress', 'threshold'].includes(item.type)" @click="startOverrideEdit('override-track', item, 'track')" :class="{ clicktoedit: !isOverrideEdit('override-track') }">
->>>>>>> 82984296
+                          <div v-if="['suppress', 'threshold'].includes(item.type)" @click="startOverrideEdit('override-track', item, 'track')" :class="{ clicktoedit: !isOverrideEdit('override-track') }" data-aid="detection_override_threshold_track_select">
                             <div class="font-weight-bold mt-4">
                               Track:
                             </div>
@@ -1511,14 +1490,10 @@
                           </div>
                           <div class="d-flex justify-end text-body-2 mt-4">
                             <div class="d-inline-flex">
-<<<<<<< HEAD
+                              <a :href="$root.parameters.docsUrl" target="_blank">
+                                <v-icon :title="i18n.overrideDocumentationHelp" class="override-help" data-aid="detection_override_help">fa-regular fa-circle-question</v-icon>
+                              </a>
                               <v-btn id="override-edit-delete" text small color="red" @click="deleteOverride(item)" data-aid="detection_override_delete">
-=======
-                              <a :href="$root.parameters.docsUrl" target="_blank">
-                                <v-icon :title="i18n.overrideDocumentationHelp" class="override-help">fa-regular fa-circle-question</v-icon>
-                              </a>
-                              <v-btn id="override-edit-delete" text small color="red" @click="deleteOverride(item)">
->>>>>>> 82984296
                                 {{ i18n.delete }}
                               </v-btn>
                             </div>
@@ -1530,17 +1505,8 @@
                             <div class="font-weight-bold mt-2">
                               {{i18n.enabled}}:
                             </div>
-<<<<<<< HEAD
-                            <span data-aid="detection_override_enabled_toggle">
-                              <span id="override-enabled" v-if="!isOverrideEdit('override-enabled')" @click="startOverrideEdit('override-enabled', item, 'isEnabled')">
-                                {{item.isEnabled}}
-                              </span>
-                              <v-checkbox v-else id="override-enabled-edit" ref="override-enabled" hide-details="auto" outlined v-model="item.isEnabled"
-                                persistent-hint :hint="i18n.enabled" @change="stopOverrideEdit(true, $event)"></v-checkbox>
-=======
-                            <span id="override-enabled" v-if="!isOverrideEdit('override-enabled')">
+                            <span id="override-enabled" v-if="!isOverrideEdit('override-enabled')" data-aid="detection_override_enabled_display">
                               {{item.isEnabled}}
->>>>>>> 82984296
                             </span>
                           </div>
                           <!-- custom filter -->
@@ -1556,14 +1522,10 @@
                           </div>
                           <div class="d-flex justify-end text-body-2 mt-2">
                             <div class="d-inline-flex">
-<<<<<<< HEAD
+                              <a :href="$root.parameters.docsUrl" target="_blank">
+                                <v-icon :title="i18n.overrideDocumentationHelp" class="override-help" data-aid="detection_override_help">fa-regular fa-circle-question</v-icon>
+                              </a>
                               <v-btn id="override-edit-delete" text small color="red" @click="deleteOverride(item)" data-aid="detection_override_delete">
-=======
-                              <a :href="$root.parameters.docsUrl" target="_blank">
-                                <v-icon :title="i18n.overrideDocumentationHelp" class="override-help">fa-regular fa-circle-question</v-icon>
-                              </a>
-                              <v-btn id="override-edit-delete" text small color="red" @click="deleteOverride(item)">
->>>>>>> 82984296
                                 {{ i18n.delete }}
                               </v-btn>
                             </div>
@@ -1879,13 +1841,8 @@
                 <div class="key">
                   {{ i18n.author }}:
                 </div>
-<<<<<<< HEAD
                 <div class="value" data-aid="detection_metadata_author_display">
-                  <span v-if="detect.language !== 'suricata'">
-=======
-                <div class="value">
                   <span v-if="!detect.isCommunity">
->>>>>>> 82984296
                     {{ detect.author }}
                   </span>
                   <span v-else>
